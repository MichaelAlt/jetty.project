--- conflicted
+++ resolved
@@ -826,12 +826,7 @@
      */
     public ServletHolder addServletWithMapping (String className,String pathSpec)
     {
-<<<<<<< HEAD
         ServletHolder holder = newServletHolder(Holder.Source.EMBEDDED);
-        holder.setName(className+"-"+LazyList.size(_servlets));
-=======
-        ServletHolder holder = newServletHolder(null);
->>>>>>> 0643a5ab
         holder.setClassName(className);
         addServletWithMapping(holder,pathSpec);
         return holder;
@@ -948,12 +943,7 @@
      */
     public FilterHolder addFilterWithMapping (String className,String pathSpec,EnumSet<DispatcherType> dispatches)
     {
-<<<<<<< HEAD
         FilterHolder holder = newFilterHolder(Holder.Source.EMBEDDED);
-        holder.setName(className+"-"+_filters.length);
-=======
-        FilterHolder holder = newFilterHolder();
->>>>>>> 0643a5ab
         holder.setClassName(className);
         
         addFilterWithMapping(holder,pathSpec,dispatches);
@@ -1022,12 +1012,7 @@
      */
     public FilterHolder addFilterWithMapping (String className,String pathSpec,int dispatches)
     {
-<<<<<<< HEAD
         FilterHolder holder = newFilterHolder(Holder.Source.EMBEDDED);
-        holder.setName(className+"-"+_filters.length);
-=======
-        FilterHolder holder = newFilterHolder(null);
->>>>>>> 0643a5ab
         holder.setClassName(className);
         
         addFilterWithMapping(holder,pathSpec,dispatches);
