<project xmlns="http://maven.apache.org/POM/4.0.0" xmlns:xsi="http://www.w3.org/2001/XMLSchema-instance" xsi:schemaLocation="http://maven.apache.org/POM/4.0.0 http://maven.apache.org/maven-v4_0_0.xsd">
  <parent>
    <groupId>org.eclipse.jetty</groupId>
    <artifactId>jetty-project</artifactId>
<<<<<<< HEAD
    <version>9.4.0-SNAPSHOT</version>
=======
    <version>9.3.7-SNAPSHOT</version>
>>>>>>> ce41b712
  </parent>
  <modelVersion>4.0.0</modelVersion>
  <artifactId>jetty-runner</artifactId>
  <name>Jetty :: Runner</name>

 <properties>
    <assembly-directory>target/distribution</assembly-directory>
    <bundle-symbolic-name>${project.groupId}.runner</bundle-symbolic-name>
  </properties>
  <url>http://www.eclipse.org/jetty</url>
  <build>
    <plugins>

      <plugin>
        <groupId>org.apache.maven.plugins</groupId>
        <artifactId>maven-dependency-plugin</artifactId>
        <executions>
          <execution>
            <id>unpack-dependencies</id>
            <phase>prepare-package</phase>
            <goals>
              <goal>unpack-dependencies</goal>
            </goals>
            <configuration>
              <includes>**</includes>
              <excludes>**/MANIFEST.MF,META-INF/*.RSA,META-INF/*.DSA,META-INF/*.SF</excludes>
              <outputDirectory>${project.build.directory}/classes</outputDirectory>
              <overWriteReleases>false</overWriteReleases>
              <overWriteSnapshots>true</overWriteSnapshots>
            </configuration>
          </execution>
        </executions>
      </plugin>
      <plugin>
        <groupId>org.apache.felix</groupId>
        <artifactId>maven-bundle-plugin</artifactId>
        <extensions>true</extensions>
        <executions>
          <execution>
            <id>bundle-manifest</id>
            <phase>process-classes</phase>
            <goals>
              <goal>manifest</goal>
            </goals>
          </execution>
        </executions>
        <configuration>
          <instructions>
            <Main-Class>org.eclipse.jetty.runner.Runner</Main-Class>
            <Import-Package>!*</Import-Package>
            <Export-Package></Export-Package>
          </instructions>
        </configuration>
      </plugin>
      <plugin>
        <groupId>org.apache.maven.plugins</groupId>
        <artifactId>maven-jar-plugin</artifactId>
        <configuration>
          <archive>
            <manifestFile>${project.build.outputDirectory}/META-INF/MANIFEST.MF</manifestFile>
          </archive>
        </configuration>
      </plugin>
    </plugins>
  </build>

  <dependencies>
    <dependency>
      <groupId>org.eclipse.jetty</groupId>
      <artifactId>jetty-plus</artifactId>
      <version>${project.version}</version>
    </dependency>
    <dependency>
      <groupId>org.eclipse.jetty</groupId>
      <artifactId>jetty-annotations</artifactId>
      <version>${project.version}</version>
    </dependency>
    <dependency>
      <groupId>org.eclipse.jetty</groupId>
      <artifactId>jetty-jaas</artifactId>
      <version>${project.version}</version>
    </dependency>
    <dependency>
      <groupId>org.eclipse.jetty.websocket</groupId>
      <artifactId>websocket-server</artifactId>
      <version>${project.version}</version>
    </dependency>
    <dependency>
      <groupId>org.eclipse.jetty</groupId>
      <artifactId>jetty-jndi</artifactId>
      <version>${project.version}</version>
    </dependency>
      <dependency>
        <groupId>org.eclipse.jetty</groupId>
        <artifactId>apache-jsp</artifactId>
        <version>${project.version}</version>
      </dependency>
      <dependency>
        <groupId>org.eclipse.jetty</groupId>
        <artifactId>apache-jstl</artifactId>
        <version>${project.version}</version>
      </dependency>
  </dependencies>
</project><|MERGE_RESOLUTION|>--- conflicted
+++ resolved
@@ -2,11 +2,7 @@
   <parent>
     <groupId>org.eclipse.jetty</groupId>
     <artifactId>jetty-project</artifactId>
-<<<<<<< HEAD
     <version>9.4.0-SNAPSHOT</version>
-=======
-    <version>9.3.7-SNAPSHOT</version>
->>>>>>> ce41b712
   </parent>
   <modelVersion>4.0.0</modelVersion>
   <artifactId>jetty-runner</artifactId>
@@ -41,33 +37,33 @@
         </executions>
       </plugin>
       <plugin>
-        <groupId>org.apache.felix</groupId>
-        <artifactId>maven-bundle-plugin</artifactId>
-        <extensions>true</extensions>
-        <executions>
-          <execution>
-            <id>bundle-manifest</id>
-            <phase>process-classes</phase>
-            <goals>
-              <goal>manifest</goal>
-            </goals>
-          </execution>
-        </executions>
-        <configuration>
-          <instructions>
-            <Main-Class>org.eclipse.jetty.runner.Runner</Main-Class>
-            <Import-Package>!*</Import-Package>
-            <Export-Package></Export-Package>
-          </instructions>
-        </configuration>
-      </plugin>
+          <groupId>org.apache.felix</groupId>
+          <artifactId>maven-bundle-plugin</artifactId>
+          <extensions>true</extensions>
+          <executions>
+              <execution>
+                  <id>bundle-manifest</id>
+                  <phase>process-classes</phase>
+                  <goals>
+                      <goal>manifest</goal>
+                  </goals>
+              </execution>
+          </executions>
+          <configuration>
+            <instructions>
+              <Main-Class>org.eclipse.jetty.runner.Runner</Main-Class>
+              <Import-Package>!*</Import-Package>
+              <Export-Package></Export-Package>
+            </instructions>
+          </configuration>
+        </plugin>
       <plugin>
         <groupId>org.apache.maven.plugins</groupId>
         <artifactId>maven-jar-plugin</artifactId>
         <configuration>
-          <archive>
+         <archive>
             <manifestFile>${project.build.outputDirectory}/META-INF/MANIFEST.MF</manifestFile>
-          </archive>
+         </archive>
         </configuration>
       </plugin>
     </plugins>
