//
//  ========================================================================
//  Copyright (c) 1995-2015 Mort Bay Consulting Pty. Ltd.
//  ------------------------------------------------------------------------
//  All rights reserved. This program and the accompanying materials
//  are made available under the terms of the Eclipse Public License v1.0
//  and Apache License v2.0 which accompanies this distribution.
//
//      The Eclipse Public License is available at
//      http://www.eclipse.org/legal/epl-v10.html
//
//      The Apache License v2.0 is available at
//      http://www.opensource.org/licenses/apache2.0.php
//
//  You may elect to redistribute this code under either of these licenses.
//  ========================================================================
//

package org.eclipse.jetty.server;

import java.security.cert.X509Certificate;
import java.util.concurrent.TimeUnit;

import javax.net.ssl.SSLContext;
import javax.net.ssl.SSLEngine;
import javax.net.ssl.SSLSession;
import javax.servlet.ServletRequest;

import org.eclipse.jetty.http.BadMessageException;
import org.eclipse.jetty.http.HttpField;
import org.eclipse.jetty.http.HttpHeader;
import org.eclipse.jetty.http.HttpScheme;
<<<<<<< HEAD
import org.eclipse.jetty.io.EndPoint;
=======
import org.eclipse.jetty.http.PreEncodedHttpField;
>>>>>>> 19d6e36a
import org.eclipse.jetty.io.ssl.SslConnection;
import org.eclipse.jetty.io.ssl.SslConnection.DecryptedEndPoint;
import org.eclipse.jetty.util.TypeUtil;
import org.eclipse.jetty.util.annotation.Name;
import org.eclipse.jetty.util.log.Log;
import org.eclipse.jetty.util.log.Logger;
import org.eclipse.jetty.util.ssl.SniX509ExtendedKeyManager;
import org.eclipse.jetty.util.ssl.SslContextFactory;
import org.eclipse.jetty.util.ssl.X509;

/**
 * <p>Customizer that extracts the attribute from an {@link SSLContext}
 * and sets them on the request with {@link ServletRequest#setAttribute(String, Object)}
 * according to Servlet Specification Requirements.</p>
 */
public class SecureRequestCustomizer implements HttpConfiguration.Customizer
{
    private static final Logger LOG = Log.getLogger(SecureRequestCustomizer.class);

    /**
     * The name of the SSLSession attribute that will contain any cached information.
     */
    public static final String CACHED_INFO_ATTR = CachedInfo.class.getName();

    private boolean _sniHostCheck;
    private long _stsMaxAge=-1;
    private boolean _stsIncludeSubDomains;
    private HttpField _stsField;

    public SecureRequestCustomizer()
    {
        this(true);
    }

    public SecureRequestCustomizer(@Name("sniHostCheck")boolean sniHostCheck)
    {
        this(sniHostCheck,-1,false);
    }
    
    /**
     * @param sniHostCheck True if the SNI Host name must match.
     * @param stsMaxAgeSeconds The max age in seconds for a Strict-Transport-Security response header. If set less than zero then no header is sent.
     * @param stsIncludeSubdomains If true, a include subdomain property is sent with any Strict-Transport-Security header
     */
    public SecureRequestCustomizer(
            @Name("sniHostCheck")boolean sniHostCheck,
            @Name("stsMaxAgeSeconds")long stsMaxAgeSeconds,
            @Name("stsIncludeSubdomains")boolean stsIncludeSubdomains)
    {
        _sniHostCheck=sniHostCheck;
        _stsMaxAge=stsMaxAgeSeconds;
        _stsIncludeSubDomains=stsIncludeSubdomains;
        formatSTS();
    }

    /**
     * @return True if the SNI Host name must match.
     */
    public boolean isSniHostCheck()
    {
        return _sniHostCheck;
    }

    /**
     * @param sniHostCheck  True if the SNI Host name must match. 
     */
    public void setSniHostCheck(boolean sniHostCheck)
    {
        _sniHostCheck = sniHostCheck;
    }

    /**
     * @return The max age in seconds for a Strict-Transport-Security response header. If set less than zero then no header is sent.
     */
    public long getStsMaxAge()
    {
        return _stsMaxAge;
    }

    /**
     * Set the Strict-Transport-Security max age.
     * @param stsMaxAgeSeconds The max age in seconds for a Strict-Transport-Security response header. If set less than zero then no header is sent.
     */
    public void setStsMaxAge(long stsMaxAgeSeconds)
    {
        _stsMaxAge = stsMaxAgeSeconds;
        formatSTS();
    }

    /**
     * Convenience method to call {@link #setStsMaxAge(long)}
     * @param period The period in units
     * @param units The {@link TimeUnit} of the period
     */
    public void setStsMaxAge(long period,TimeUnit units)
    {
        _stsMaxAge = units.toSeconds(period);
        formatSTS();
    }

    /**
     * @return true if a include subdomain property is sent with any Strict-Transport-Security header
     */
    public boolean isStsIncludeSubDomains()
    {
        return _stsIncludeSubDomains;
    }

    /**
     * @param stsIncludeSubDomains If true, a include subdomain property is sent with any Strict-Transport-Security header
     */
    public void setStsIncludeSubDomains(boolean stsIncludeSubDomains)
    {
        _stsIncludeSubDomains = stsIncludeSubDomains;
        formatSTS();
    }

    private void formatSTS()
    {
        if (_stsMaxAge<0)
            _stsField=null;
        else
            _stsField=new PreEncodedHttpField(HttpHeader.STRICT_TRANSPORT_SECURITY,String.format("max-age=%d%s",_stsMaxAge,_stsIncludeSubDomains?"; includeSubDomains":""));
    }

    @Override
    public void customize(Connector connector, HttpConfiguration channelConfig, Request request)
    {
        EndPoint endp = request.getHttpChannel().getEndPoint();
        if (endp instanceof DecryptedEndPoint)
        {
<<<<<<< HEAD
            SslConnection.DecryptedEndPoint ssl_endp = (DecryptedEndPoint)endp;
=======
            
            if (request.getHttpURI().getScheme()==null)
                request.setScheme(HttpScheme.HTTPS.asString());
            
            SslConnection.DecryptedEndPoint ssl_endp = (DecryptedEndPoint)request.getHttpChannel().getEndPoint();
>>>>>>> 19d6e36a
            SslConnection sslConnection = ssl_endp.getSslConnection();
            SSLEngine sslEngine=sslConnection.getSSLEngine();
            customize(sslEngine,request);

            if (request.getHttpURI().getScheme()==null)
                request.setScheme(HttpScheme.HTTPS.asString());
        }
        else if (endp instanceof ProxyConnectionFactory.ProxyEndPoint)
        {
            ProxyConnectionFactory.ProxyEndPoint proxy = (ProxyConnectionFactory.ProxyEndPoint)endp;
            if (request.getHttpURI().getScheme()==null && proxy.getAttribute(ProxyConnectionFactory.TLS_VERSION)!=null)
                request.setScheme(HttpScheme.HTTPS.asString());       
        }

        if (HttpScheme.HTTPS.is(request.getScheme()))
<<<<<<< HEAD
            request.setSecure(true);
=======
            customizeSecure(request);
>>>>>>> 19d6e36a
    }


    /**
     * <p>
     * Customizes the request attributes for general secure settings.
     * The default impl calls {@link Request#setSecure(boolean)} with true
     * and sets a response header if the Strict-Transport-Security options 
     * are set.
     * </p>
     */
    protected void customizeSecure(Request request)
    {
        request.setSecure(true);
        
        if (_stsField!=null)
            request.getResponse().getHttpFields().add(_stsField);
    }
    
    
    /**
     * <p>
     * Customizes the request attributes to be set for SSL requests.
     * </p>
     * <p>
     * The requirements of the Servlet specs are:
     * </p>
     * <ul>
     * <li>an attribute named "javax.servlet.request.ssl_session_id" of type String (since Servlet Spec 3.0).</li>
     * <li>an attribute named "javax.servlet.request.cipher_suite" of type String.</li>
     * <li>an attribute named "javax.servlet.request.key_size" of type Integer.</li>
     * <li>an attribute named "javax.servlet.request.X509Certificate" of type java.security.cert.X509Certificate[]. This
     * is an array of objects of type X509Certificate, the order of this array is defined as being in ascending order of
     * trust. The first certificate in the chain is the one set by the client, the next is the one used to authenticate
     * the first, and so on.</li>
     * </ul>
     * 
     * @param sslEngine
     *            the sslEngine to be customized.
     * @param request
     *            HttpRequest to be customized.
     */
    protected void customize(SSLEngine sslEngine, Request request)
    {
        SSLSession sslSession = sslEngine.getSession();

        if (_sniHostCheck)
        {
            String name = request.getServerName();
            X509 x509 = (X509)sslSession.getValue(SniX509ExtendedKeyManager.SNI_X509);

            if (x509!=null && !x509.matches(name))
            {
                LOG.warn("Host {} does not match SNI {}",name,x509);
                throw new BadMessageException(400,"Host does not match SNI");
            }

            if (LOG.isDebugEnabled())
                LOG.debug("Host {} matched SNI {}",name,x509);
        }

        try
        {
            String cipherSuite=sslSession.getCipherSuite();
            Integer keySize;
            X509Certificate[] certs;
            String idStr;

            CachedInfo cachedInfo=(CachedInfo)sslSession.getValue(CACHED_INFO_ATTR);
            if (cachedInfo!=null)
            {
                keySize=cachedInfo.getKeySize();
                certs=cachedInfo.getCerts();
                idStr=cachedInfo.getIdStr();
            }
            else
            {
                keySize=SslContextFactory.deduceKeyLength(cipherSuite);
                certs=SslContextFactory.getCertChain(sslSession);
                byte[] bytes = sslSession.getId();
                idStr = TypeUtil.toHexString(bytes);
                cachedInfo=new CachedInfo(keySize,certs,idStr);
                sslSession.putValue(CACHED_INFO_ATTR,cachedInfo);
            }

            if (certs!=null)
                request.setAttribute("javax.servlet.request.X509Certificate",certs);

            request.setAttribute("javax.servlet.request.cipher_suite",cipherSuite);
            request.setAttribute("javax.servlet.request.key_size",keySize);
            request.setAttribute("javax.servlet.request.ssl_session_id", idStr);
        }
        catch (Exception e)
        {
            LOG.warn(Log.EXCEPTION,e);
        }
    }

    @Override
    public String toString()
    {
        return String.format("%s@%x",this.getClass().getSimpleName(),hashCode());
    }

    /**
     * Simple bundle of information that is cached in the SSLSession. Stores the
     * effective keySize and the client certificate chain.
     */
    private static class CachedInfo
    {
        private final X509Certificate[] _certs;
        private final Integer _keySize;
        private final String _idStr;

        CachedInfo(Integer keySize, X509Certificate[] certs,String idStr)
        {
            this._keySize=keySize;
            this._certs=certs;
            this._idStr=idStr;
        }

        X509Certificate[] getCerts()
        {
            return _certs;
        }

        Integer getKeySize()
        {
            return _keySize;
        }

        String getIdStr()
        {
            return _idStr;
        }
    }
}<|MERGE_RESOLUTION|>--- conflicted
+++ resolved
@@ -30,11 +30,8 @@
 import org.eclipse.jetty.http.HttpField;
 import org.eclipse.jetty.http.HttpHeader;
 import org.eclipse.jetty.http.HttpScheme;
-<<<<<<< HEAD
 import org.eclipse.jetty.io.EndPoint;
-=======
 import org.eclipse.jetty.http.PreEncodedHttpField;
->>>>>>> 19d6e36a
 import org.eclipse.jetty.io.ssl.SslConnection;
 import org.eclipse.jetty.io.ssl.SslConnection.DecryptedEndPoint;
 import org.eclipse.jetty.util.TypeUtil;
@@ -166,15 +163,7 @@
         EndPoint endp = request.getHttpChannel().getEndPoint();
         if (endp instanceof DecryptedEndPoint)
         {
-<<<<<<< HEAD
             SslConnection.DecryptedEndPoint ssl_endp = (DecryptedEndPoint)endp;
-=======
-            
-            if (request.getHttpURI().getScheme()==null)
-                request.setScheme(HttpScheme.HTTPS.asString());
-            
-            SslConnection.DecryptedEndPoint ssl_endp = (DecryptedEndPoint)request.getHttpChannel().getEndPoint();
->>>>>>> 19d6e36a
             SslConnection sslConnection = ssl_endp.getSslConnection();
             SSLEngine sslEngine=sslConnection.getSSLEngine();
             customize(sslEngine,request);
@@ -190,11 +179,7 @@
         }
 
         if (HttpScheme.HTTPS.is(request.getScheme()))
-<<<<<<< HEAD
-            request.setSecure(true);
-=======
             customizeSecure(request);
->>>>>>> 19d6e36a
     }
 
 
