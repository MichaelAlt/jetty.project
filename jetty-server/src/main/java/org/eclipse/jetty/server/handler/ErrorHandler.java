//
//  ========================================================================
//  Copyright (c) 1995-2016 Mort Bay Consulting Pty. Ltd.
//  ------------------------------------------------------------------------
//  All rights reserved. This program and the accompanying materials
//  are made available under the terms of the Eclipse Public License v1.0
//  and Apache License v2.0 which accompanies this distribution.
//
//      The Eclipse Public License is available at
//      http://www.eclipse.org/legal/epl-v10.html
//
//      The Apache License v2.0 is available at
//      http://www.opensource.org/licenses/apache2.0.php
//
//  You may elect to redistribute this code under either of these licenses.
//  ========================================================================
//

package org.eclipse.jetty.server.handler;

import java.io.IOException;
import java.io.PrintWriter;
import java.io.StringWriter;
import java.io.Writer;
import java.nio.ByteBuffer;

import javax.servlet.ServletContext;
import javax.servlet.ServletException;
import javax.servlet.http.HttpServletRequest;
import javax.servlet.http.HttpServletResponse;

import org.eclipse.jetty.http.HttpFields;
import org.eclipse.jetty.http.HttpHeader;
import org.eclipse.jetty.http.HttpMethod;
import org.eclipse.jetty.http.HttpStatus;
import org.eclipse.jetty.http.MimeTypes;
import org.eclipse.jetty.server.AsyncContextEvent;
import org.eclipse.jetty.server.Dispatcher;
import org.eclipse.jetty.server.HttpOutput;
import org.eclipse.jetty.server.Request;
import org.eclipse.jetty.server.Response;
import org.eclipse.jetty.server.Server;
import org.eclipse.jetty.util.BufferUtil;
import org.eclipse.jetty.util.ByteArrayISO8859Writer;
import org.eclipse.jetty.util.StringUtil;
import org.eclipse.jetty.util.log.Log;
import org.eclipse.jetty.util.log.Logger;

/**
 * <p>Component that handles Error Pages.</p>
 * <p>An ErrorHandler is registered with {@link ContextHandler#setErrorHandler(ErrorHandler)} or
 * {@link org.eclipse.jetty.server.Server#addBean(Object)}.</p>
 * <p>It is called by {@link HttpServletResponse#sendError(int)} to write an error page via
 * {@link #handle(String, Request, HttpServletRequest, HttpServletResponse)}
 * or via {@link #badMessageError(int, String, HttpFields)} for bad requests for which a
 * dispatch cannot be done.</p>
 */
public class ErrorHandler extends AbstractHandler
{
    private static final Logger LOG = Log.getLogger(ErrorHandler.class);

    private boolean _showStacks = true;
    private boolean _showMessageInTitle = true;
    private String _cacheControl = "must-revalidate,no-cache,no-store";

    @Override
    public void handle(String target, Request baseRequest, HttpServletRequest request, HttpServletResponse response) throws IOException
    {
        String method = request.getMethod();
        if (!HttpMethod.GET.is(method) && !HttpMethod.POST.is(method) && !HttpMethod.HEAD.is(method))
        {
            baseRequest.setHandled(true);
            return;
        }

        if (this instanceof ErrorPageMapper)
        {
            String error_page = ((ErrorPageMapper)this).getErrorPage(request);

            ServletContext context = request.getServletContext();
            if (context == null)
            {
                AsyncContextEvent event = baseRequest.getHttpChannelState().getAsyncContextEvent();
                context = event == null ? null : event.getServletContext();
            }

            if (error_page != null && context != null)
            {
                Dispatcher dispatcher = (Dispatcher)context.getRequestDispatcher(error_page);
                if (dispatcher != null)
                {
                    try
                    {
                        dispatcher.error(request, response);
                        return;
                    }
                    catch (ServletException x)
                    {
                        throw new IOException(x);
                    }
                }
<<<<<<< HEAD
                else
                {
                    LOG.warn("Could not dispatch to error page: {}", error_page);
                    // Fall through to provide the default error page.
=======
            } else {
                if (LOG.isDebugEnabled())
                {
                    LOG.debug("No Error Page mapping for request({} {}) (using default)",request.getMethod(),request.getRequestURI());
>>>>>>> 009fde24
                }
            }
        }

        baseRequest.setHandled(true);
        
        HttpOutput out = baseRequest.getResponse().getHttpOutput();
        if (!out.isAsync())
        {
            response.setContentType(MimeTypes.Type.TEXT_HTML_8859_1.asString());
            String cacheHeader = getCacheControl();
            if (cacheHeader != null)
                response.setHeader(HttpHeader.CACHE_CONTROL.asString(), cacheHeader);
            ByteArrayISO8859Writer writer = new ByteArrayISO8859Writer(4096);
            String reason = (response instanceof Response) ? ((Response)response).getReason() : null;
            handleErrorPage(request, writer, response.getStatus(), reason);
            writer.flush();
            response.setContentLength(writer.size());
            writer.writeTo(response.getOutputStream());
            writer.destroy();
        }
    }

    /* ------------------------------------------------------------ */
    protected void handleErrorPage(HttpServletRequest request, Writer writer, int code, String message)
            throws IOException
    {
        writeErrorPage(request, writer, code, message, isShowStacks());
    }

    /* ------------------------------------------------------------ */
    protected void writeErrorPage(HttpServletRequest request, Writer writer, int code, String message, boolean showStacks)
            throws IOException
    {
        if (message == null)
            message = HttpStatus.getMessage(code);

        writer.write("<html>\n<head>\n");
        writeErrorPageHead(request, writer, code, message);
        writer.write("</head>\n<body>");
        writeErrorPageBody(request, writer, code, message, showStacks);
        writer.write("\n</body>\n</html>\n");
    }

    /* ------------------------------------------------------------ */
    protected void writeErrorPageHead(HttpServletRequest request, Writer writer, int code, String message)
            throws IOException
    {
        writer.write("<meta http-equiv=\"Content-Type\" content=\"text/html;charset=utf-8\"/>\n");
        writer.write("<title>Error ");
        writer.write(Integer.toString(code));

        if (getShowMessageInTitle())
        {
            writer.write(' ');
            write(writer, message);
        }
        writer.write("</title>\n");
    }

    /* ------------------------------------------------------------ */
    protected void writeErrorPageBody(HttpServletRequest request, Writer writer, int code, String message, boolean showStacks)
            throws IOException
    {
        String uri = request.getRequestURI();

        writeErrorPageMessage(request, writer, code, message, uri);
        if (showStacks)
            writeErrorPageStacks(request, writer);

        Request.getBaseRequest(request).getHttpChannel().getHttpConfiguration()
                .writePoweredBy(writer, "<hr>", "<hr/>\n");
    }

    /* ------------------------------------------------------------ */
    protected void writeErrorPageMessage(HttpServletRequest request, Writer writer, int code, String message, String uri)
            throws IOException
    {
        writer.write("<h2>HTTP ERROR ");
        writer.write(Integer.toString(code));
        writer.write("</h2>\n<p>Problem accessing ");
        write(writer, uri);
        writer.write(". Reason:\n<pre>    ");
        write(writer, message);
        writer.write("</pre></p>");
    }

    /* ------------------------------------------------------------ */
    protected void writeErrorPageStacks(HttpServletRequest request, Writer writer)
            throws IOException
    {
        Throwable th = (Throwable)request.getAttribute("javax.servlet.error.exception");
        while (th != null)
        {
            writer.write("<h3>Caused by:</h3><pre>");
            StringWriter sw = new StringWriter();
            PrintWriter pw = new PrintWriter(sw);
            th.printStackTrace(pw);
            pw.flush();
            write(writer, sw.getBuffer().toString());
            writer.write("</pre>\n");

            th = th.getCause();
        }
    }

    /* ------------------------------------------------------------ */
    /**
     * <p>Generate a error response body to be sent for a bad message.</p>
     * <p>In this case there is something wrong with the request, so either
     * a request cannot be built, or it is not safe to build a request.
     * This method allows for a simple error page body to be returned
     * and some response headers to be set.</p>
     *
     * @param status The error code that will be sent
     * @param reason The reason for the error code (may be null)
     * @param fields The header fields that will be sent with the response.
     * @return The content as a ByteBuffer, or null for no body.
     */
    public ByteBuffer badMessageError(int status, String reason, HttpFields fields)
    {
        if (reason == null)
            reason = HttpStatus.getMessage(status);
        fields.put(HttpHeader.CONTENT_TYPE, MimeTypes.Type.TEXT_HTML_8859_1.asString());
        return BufferUtil.toBuffer("<h1>Bad Message " + status + "</h1><pre>reason: " + reason + "</pre>");
    }

    /* ------------------------------------------------------------ */
    /**
     * @return the cacheControl header to set on error responses.
     */
    public String getCacheControl()
    {
        return _cacheControl;
    }

    /* ------------------------------------------------------------ */
    /**
     * @param cacheControl the cacheControl header to set on error responses.
     */
    public void setCacheControl(String cacheControl)
    {
        _cacheControl = cacheControl;
    }

    /* ------------------------------------------------------------ */
    /**
     * @return whether stack traces are shown in the error pages
     */
    public boolean isShowStacks()
    {
        return _showStacks;
    }

    /* ------------------------------------------------------------ */
    /**
     * @param showStacks whether stack traces are shown in the error pages
     */
    public void setShowStacks(boolean showStacks)
    {
        _showStacks = showStacks;
    }

    /* ------------------------------------------------------------ */
    /**
     * @return whether the error message appears in page title
     */
    public boolean getShowMessageInTitle()
    {
        return _showMessageInTitle;
    }

    /* ------------------------------------------------------------ */
    /**
     * @param showMessageInTitle whether the error message appears in page title
     */
    public void setShowMessageInTitle(boolean showMessageInTitle)
    {
        _showMessageInTitle = showMessageInTitle;
    }

    /* ------------------------------------------------------------ */
    protected void write(Writer writer, String string)
            throws IOException
    {
        if (string == null)
            return;

        writer.write(StringUtil.sanitizeXmlString(string));
    }

    /* ------------------------------------------------------------ */
    public interface ErrorPageMapper
    {
        String getErrorPage(HttpServletRequest request);
    }

    /* ------------------------------------------------------------ */
    public static ErrorHandler getErrorHandler(Server server, ContextHandler context)
    {
        ErrorHandler error_handler = null;
        if (context != null)
            error_handler = context.getErrorHandler();
        if (error_handler == null)
        {
            synchronized (ErrorHandler.class)
            {
                error_handler = server.getBean(ErrorHandler.class);
                if (error_handler == null)
                {
                    error_handler = new ErrorHandler();
                    error_handler.setServer(server);
                    server.addManaged(error_handler);
                }
            }
        }
        return error_handler;
    }
}<|MERGE_RESOLUTION|>--- conflicted
+++ resolved
@@ -99,17 +99,15 @@
                         throw new IOException(x);
                     }
                 }
-<<<<<<< HEAD
+            } else {
+                if (LOG.isDebugEnabled())
+                {
+                    LOG.debug("No Error Page mapping for request({} {}) (using default)",request.getMethod(),request.getRequestURI());
+                }
                 else
                 {
                     LOG.warn("Could not dispatch to error page: {}", error_page);
                     // Fall through to provide the default error page.
-=======
-            } else {
-                if (LOG.isDebugEnabled())
-                {
-                    LOG.debug("No Error Page mapping for request({} {}) (using default)",request.getMethod(),request.getRequestURI());
->>>>>>> 009fde24
                 }
             }
         }
