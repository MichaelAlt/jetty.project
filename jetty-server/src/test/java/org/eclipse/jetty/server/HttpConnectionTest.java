--- conflicted
+++ resolved
@@ -461,11 +461,7 @@
 
         offset=0;
         requests=
-<<<<<<< HEAD
-        "GET /R1?read=1&error=599 HTTP/1.1\n"+
-=======
         "GET /R1?read=1&error=499 HTTP/1.1\n"+
->>>>>>> 56fcfa45
         "Host: localhost\n"+
         "Transfer-Encoding: chunked\n"+
         "Content-Type: text/plain; charset=utf-8\n"+
@@ -485,8 +481,7 @@
 
         response=connector.getResponses(requests);
 
-<<<<<<< HEAD
-        offset = checkContains(response,offset,"HTTP/1.1 599");
+        offset = checkContains(response,offset,"HTTP/1.1 499");
         offset = checkContains(response,offset,"HTTP/1.1 200");
         offset = checkContains(response,offset,"/R2");
         offset = checkContains(response,offset,"encoding=UTF-8");
@@ -523,9 +518,6 @@
         response=connector.getResponses(requests);
 
         offset = checkContains(response,offset,"HTTP/1.1 599");
-=======
-        offset = checkContains(response,offset,"HTTP/1.1 499");
->>>>>>> 56fcfa45
         offset = checkContains(response,offset,"HTTP/1.1 200");
         offset = checkContains(response,offset,"/R2");
         offset = checkContains(response,offset,"encoding=UTF-8");
