//
//  ========================================================================
//  Copyright (c) 1995-2017 Mort Bay Consulting Pty. Ltd.
//  ------------------------------------------------------------------------
//  All rights reserved. This program and the accompanying materials
//  are made available under the terms of the Eclipse Public License v1.0
//  and Apache License v2.0 which accompanies this distribution.
//
//      The Eclipse Public License is available at
//      http://www.eclipse.org/legal/epl-v10.html
//
//      The Apache License v2.0 is available at
//      http://www.opensource.org/licenses/apache2.0.php
//
//  You may elect to redistribute this code under either of these licenses.
//  ========================================================================
//

package org.eclipse.jetty.maven.plugin;

import java.io.File;
import java.io.FileInputStream;
import java.io.InputStream;
<<<<<<< HEAD
import java.util.ArrayList;
import java.util.List;
import java.util.Properties;
=======
import java.net.URL;
import java.nio.file.Paths;
import java.util.ArrayList;
import java.util.Arrays;
import java.util.Enumeration;
import java.util.HashSet;
import java.util.Iterator;
import java.util.List;
import java.util.Properties;
import java.util.Set;
import java.util.TreeMap;
import java.util.regex.Pattern;
import java.util.stream.Collectors;
>>>>>>> 650bc4bf

import org.eclipse.jetty.server.Handler;
import org.eclipse.jetty.server.Server;
import org.eclipse.jetty.server.ShutdownMonitor;
import org.eclipse.jetty.server.handler.HandlerCollection;
import org.eclipse.jetty.util.StringUtil;
import org.eclipse.jetty.util.log.Log;
import org.eclipse.jetty.util.log.Logger;
import org.eclipse.jetty.util.resource.Resource;
import org.eclipse.jetty.util.resource.ResourceCollection;
import org.eclipse.jetty.xml.XmlConfiguration;



/**
 * Starter Class which is exec'ed to create a new jetty process. Used by the JettyRunForked mojo.
 */
public class Starter
{ 
    private static final Logger LOG = Log.getLogger(Starter.class);

    private List<File> jettyXmls; // list of jetty.xml config files to apply

    private Server server;
    private JettyWebAppContext webApp;

    
    private int stopPort=0;
    private String stopKey=null;
    private Properties props;
    private String token;


    
    public void configureJetty () throws Exception
    {
        LOG.debug("Starting Jetty Server ...");
        Resource.setDefaultUseCaches(false);
        
        //apply any configs from jetty.xml files first 
        applyJettyXml ();

        //ensure there's a connector
        ServerSupport.configureConnectors(server, null);

        //check if contexts already configured, create if not
        ServerSupport.configureHandlers(server, null);
        
        //Set up list of default Configurations to apply to a webapp
        ServerSupport.configureDefaultConfigurationClasses(server);
        
        webApp = new JettyWebAppContext();
        
        //configure webapp from properties file describing unassembled webapp
        configureWebApp();
        
        //make it a quickstart if the quickstart-web.xml file exists
        if (webApp.getTempDirectory() != null)
        {
            File qs = new File (webApp.getTempDirectory(), "quickstart-web.xml");
            if (qs.exists() && qs.isFile())
                webApp.setQuickStartWebDescriptor(Resource.newResource(qs));
        }
        


        ServerSupport.addWebApplication(server, webApp);

        if(stopPort>0 && stopKey!=null)
        {
            ShutdownMonitor monitor = ShutdownMonitor.getInstance();
            monitor.setPort(stopPort);
            monitor.setKey(stopKey);
            monitor.setExitVm(true);
        }
    }
    
    public void configureWebApp ()
    throws Exception
    {
        if (props == null)
            return;
        
        //apply a properties file that defines the things that we configure in the jetty:run plugin:
        // - the context path
        String str = props.getProperty("context.path");
        if (str != null)
            webApp.setContextPath(str);
        
        
        // - web.xml
        str = props.getProperty("web.xml");
        if (str != null)
            webApp.setDescriptor(str); 
        
        str = props.getProperty("quickstart.web.xml");
        if (str != null)
        {
            webApp.setQuickStartWebDescriptor(Resource.newResource(new File(str)));
            webApp.setConfigurationClasses(JettyWebAppContext.QUICKSTART_CONFIGURATION_CLASSES);
        }
        
        // - the tmp directory
        str = props.getProperty("tmp.dir");
        if (str != null)
            webApp.setTempDirectory(new File(str.trim()));

        str = props.getProperty("tmp.dir.persist");
        if (str != null)
            webApp.setPersistTempDirectory(Boolean.valueOf(str));
        
        //Get the calculated base dirs which includes the overlays
        str = props.getProperty("base.dirs");
        if (str != null && !"".equals(str.trim()))
        {
            ResourceCollection bases = new ResourceCollection(StringUtil.csvSplit(str));
            webApp.setWar(null);
            webApp.setBaseResource(bases);
<<<<<<< HEAD
        }     
=======
        }

        //Get the original base dirs without the overlays
        str = props.getProperty("base.dirs.orig");
        if (str != null && !"".equals(str.trim()))
        {
            ResourceCollection bases = new ResourceCollection(StringUtil.csvSplit(str));
            webApp.setAttribute ("org.eclipse.jetty.resources.originalBases", bases);
        }
        
        //For overlays
        str = props.getProperty("maven.war.includes");
        List<String> defaultWarIncludes = fromCSV(str);
        str = props.getProperty("maven.war.excludes");
        List<String> defaultWarExcludes = fromCSV(str);
       
        //List of war artifacts
        List<Artifact> wars = new ArrayList<Artifact>();
        
        //List of OverlayConfigs
        TreeMap<String, OverlayConfig> orderedConfigs = new TreeMap<String, OverlayConfig>();
        Enumeration<String> pnames = (Enumeration<String>)props.propertyNames();
        while (pnames.hasMoreElements())
        {
            String n = pnames.nextElement();
            if (n.startsWith("maven.war.artifact"))
            {
                Artifact a = new Artifact((String)props.get(n));
                a.resource = Resource.newResource("jar:"+Resource.toURL(new File(a.path)).toString()+"!/");
                wars.add(a);
            }
            else if (n.startsWith("maven.war.overlay"))
            {
                OverlayConfig c = new OverlayConfig ((String)props.get(n), defaultWarIncludes, defaultWarExcludes);
                orderedConfigs.put(n,c);
            }
        }
        
    
        Set<Artifact> matchedWars = new HashSet<Artifact>();
        
        //process any overlays and the war type artifacts
        List<Overlay> overlays = new ArrayList<>();
        for (OverlayConfig config:orderedConfigs.values())
        {
            //overlays can be individually skipped
            if (config.isSkip())
                continue;

            //an empty overlay refers to the current project - important for ordering
            if (config.isCurrentProject())
            {
                Overlay overlay = new Overlay(config, null);
                overlays.add(overlay);
                continue;
            }

            //if a war matches an overlay config
            Artifact a = getArtifactForOverlayConfig(config, wars);
            if (a != null)
            {
                matchedWars.add(a);
                SelectiveJarResource r = new SelectiveJarResource(new URL("jar:"+Resource.toURL(new File(a.path)).toString()+"!/"));
                r.setIncludes(config.getIncludes());
                r.setExcludes(config.getExcludes());
                Overlay overlay = new Overlay(config, r);
                overlays.add(overlay);
            }
        }

        //iterate over the left over war artifacts and unpack them (without include/exclude processing) as necessary
        for (Artifact a: wars)
        {
            if (!matchedWars.contains(a))
            {
                Overlay overlay = new Overlay(null, a.resource);
                overlays.add(overlay);
            }
        }

        webApp.setOverlays(overlays);
     
>>>>>>> 650bc4bf

        // - the equivalent of web-inf classes
        str = props.getProperty("classes.dir");
        if (str != null && !"".equals(str.trim()))
        {
            webApp.setClasses(new File(str));
        }
        
        str = props.getProperty("testClasses.dir");
        if (str != null && !"".equals(str.trim()))
        {
            webApp.setTestClasses(new File(str));
        }

        // - the equivalent of web-inf lib
        str = props.getProperty("lib.jars");
        if (str != null && !"".equals(str.trim()))
        {
            List<File> jars = new ArrayList<File>();
            String[] names = StringUtil.csvSplit(str);
            for (int j=0; names != null && j < names.length; j++)
                jars.add(new File(names[j].trim()));
            webApp.setWebInfLib(jars);
        }

        str = props.getProperty( "projects.classes.dir" );
        if (str != null && !"".equals(str.trim()))
        {
            List<File> classesDirectories = //
                Arrays.stream(str.split( Pattern.quote("|") )) //
                    .map( s -> Paths.get( s).toFile() ).collect( Collectors.toList() );
            webApp.getWebInfLib().addAll( classesDirectories );
        }
        
        //set up the webapp from the context xml file provided
        //NOTE: just like jetty:run mojo this means that the context file can
        //potentially override settings made in the pom. Ideally, we'd like
        //the pom to override the context xml file, but as the other mojos all
        //configure a WebAppContext in the pom (the <webApp> element), it is 
        //already configured by the time the context xml file is applied.
        str = (String)props.getProperty("context.xml");
        if (!StringUtil.isBlank(str))
        {
            XmlConfiguration xmlConfiguration = new XmlConfiguration(Resource.newResource(str).getURI().toURL());
            xmlConfiguration.getIdMap().put("Server",server);
            xmlConfiguration.configure(webApp);
        }
    }

    public void getConfiguration (String[] args)
    throws Exception
    {
        for (int i=0; i<args.length; i++)
        {
            //--stop-port
            if ("--stop-port".equals(args[i]))
                stopPort = Integer.parseInt(args[++i]);

            //--stop-key
            if ("--stop-key".equals(args[i]))
                stopKey = args[++i];

            //--jettyXml
            if ("--jetty-xml".equals(args[i]))
            {
                jettyXmls = new ArrayList<File>();
                String[] names = StringUtil.csvSplit(args[++i]);
                for (int j=0; names!= null && j < names.length; j++)
                {
                    jettyXmls.add(new File(names[j].trim()));
                }  
            }

            //--props
            if ("--props".equals(args[i]))
            {
                File f = new File(args[++i].trim());
                props = new Properties();
                try (InputStream in = new FileInputStream(f))
                {
                    props.load(in);
                }
            }
            
            //--token
            if ("--token".equals(args[i]))
            {
                token = args[++i].trim();
            }
        }
    }


    public void run() throws Exception
    {
        LOG.info("Started Jetty Server");
        server.start();  
    }

    
    public void join () throws Exception
    {
        server.join();
    }
    
    
    public void communicateStartupResult (Exception e)
    {
        if (token != null)
        {
            if (e==null)
                System.out.println(token);
            else
                System.out.println(token+"\t"+e.getMessage());
        }
    }
    
    
    /**
     * Apply any jetty xml files given
     * @throws Exception if unable to apply the xml
     */
    public void applyJettyXml() throws Exception
    {
        Server tmp = ServerSupport.applyXmlConfigurations(server, jettyXmls);
        if (server == null)
            server = tmp;
        
        if (server == null)
            server = new Server();
    }




    protected void prependHandler (Handler handler, HandlerCollection handlers)
    {
        if (handler == null || handlers == null)
            return;

        Handler[] existing = handlers.getChildHandlers();
        Handler[] children = new Handler[existing.length + 1];
        children[0] = handler;
        System.arraycopy(existing, 0, children, 1, existing.length);
        handlers.setHandlers(children);
    }

    /**
     * @param csv
     * @return
     */
    private List<String> fromCSV (String csv)
    {
        if (csv == null || "".equals(csv.trim()))
            return null;
        String[] atoms = StringUtil.csvSplit(csv);
        List<String> list = new ArrayList<String>();
        for (String a:atoms)
        {
            list.add(a.trim());
        }
        return list;
    }
    
    public static final void main(String[] args)
    {
        if (args == null)
           System.exit(1);
       
       Starter starter = null;
       try
       {
           starter = new Starter();
           starter.getConfiguration(args);
           starter.configureJetty();
           starter.run();
           starter.communicateStartupResult(null);
           starter.join();
       }
       catch (Exception e)
       {
           starter.communicateStartupResult(e);
           e.printStackTrace();
           System.exit(1);
       }

    }
}<|MERGE_RESOLUTION|>--- conflicted
+++ resolved
@@ -21,11 +21,6 @@
 import java.io.File;
 import java.io.FileInputStream;
 import java.io.InputStream;
-<<<<<<< HEAD
-import java.util.ArrayList;
-import java.util.List;
-import java.util.Properties;
-=======
 import java.net.URL;
 import java.nio.file.Paths;
 import java.util.ArrayList;
@@ -39,7 +34,6 @@
 import java.util.TreeMap;
 import java.util.regex.Pattern;
 import java.util.stream.Collectors;
->>>>>>> 650bc4bf
 
 import org.eclipse.jetty.server.Handler;
 import org.eclipse.jetty.server.Server;
@@ -158,92 +152,7 @@
             ResourceCollection bases = new ResourceCollection(StringUtil.csvSplit(str));
             webApp.setWar(null);
             webApp.setBaseResource(bases);
-<<<<<<< HEAD
         }     
-=======
-        }
-
-        //Get the original base dirs without the overlays
-        str = props.getProperty("base.dirs.orig");
-        if (str != null && !"".equals(str.trim()))
-        {
-            ResourceCollection bases = new ResourceCollection(StringUtil.csvSplit(str));
-            webApp.setAttribute ("org.eclipse.jetty.resources.originalBases", bases);
-        }
-        
-        //For overlays
-        str = props.getProperty("maven.war.includes");
-        List<String> defaultWarIncludes = fromCSV(str);
-        str = props.getProperty("maven.war.excludes");
-        List<String> defaultWarExcludes = fromCSV(str);
-       
-        //List of war artifacts
-        List<Artifact> wars = new ArrayList<Artifact>();
-        
-        //List of OverlayConfigs
-        TreeMap<String, OverlayConfig> orderedConfigs = new TreeMap<String, OverlayConfig>();
-        Enumeration<String> pnames = (Enumeration<String>)props.propertyNames();
-        while (pnames.hasMoreElements())
-        {
-            String n = pnames.nextElement();
-            if (n.startsWith("maven.war.artifact"))
-            {
-                Artifact a = new Artifact((String)props.get(n));
-                a.resource = Resource.newResource("jar:"+Resource.toURL(new File(a.path)).toString()+"!/");
-                wars.add(a);
-            }
-            else if (n.startsWith("maven.war.overlay"))
-            {
-                OverlayConfig c = new OverlayConfig ((String)props.get(n), defaultWarIncludes, defaultWarExcludes);
-                orderedConfigs.put(n,c);
-            }
-        }
-        
-    
-        Set<Artifact> matchedWars = new HashSet<Artifact>();
-        
-        //process any overlays and the war type artifacts
-        List<Overlay> overlays = new ArrayList<>();
-        for (OverlayConfig config:orderedConfigs.values())
-        {
-            //overlays can be individually skipped
-            if (config.isSkip())
-                continue;
-
-            //an empty overlay refers to the current project - important for ordering
-            if (config.isCurrentProject())
-            {
-                Overlay overlay = new Overlay(config, null);
-                overlays.add(overlay);
-                continue;
-            }
-
-            //if a war matches an overlay config
-            Artifact a = getArtifactForOverlayConfig(config, wars);
-            if (a != null)
-            {
-                matchedWars.add(a);
-                SelectiveJarResource r = new SelectiveJarResource(new URL("jar:"+Resource.toURL(new File(a.path)).toString()+"!/"));
-                r.setIncludes(config.getIncludes());
-                r.setExcludes(config.getExcludes());
-                Overlay overlay = new Overlay(config, r);
-                overlays.add(overlay);
-            }
-        }
-
-        //iterate over the left over war artifacts and unpack them (without include/exclude processing) as necessary
-        for (Artifact a: wars)
-        {
-            if (!matchedWars.contains(a))
-            {
-                Overlay overlay = new Overlay(null, a.resource);
-                overlays.add(overlay);
-            }
-        }
-
-        webApp.setOverlays(overlays);
-     
->>>>>>> 650bc4bf
 
         // - the equivalent of web-inf classes
         str = props.getProperty("classes.dir");
