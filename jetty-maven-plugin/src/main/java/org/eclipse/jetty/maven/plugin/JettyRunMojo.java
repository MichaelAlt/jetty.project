--- conflicted
+++ resolved
@@ -310,48 +310,9 @@
            dependencyProjects.stream() //
                .map( file -> Resource.newResource( file ) ) //
                .collect( Collectors.toList() );
-       webApp.getMetaData().getContainerResources().addAll( dependencyResources );
+       webApp.getMetaData().getContainerResources().addAll( dependencyResources ); // TODO ask OLamy about this, why are they container resources?
        webApp.setWebInfLib (getDependencyFiles());
-<<<<<<< HEAD
-
-=======
-//       webApp.getWebInfLib().addAll( dependencyResources //
-//                                         .stream() //
-//                                         .map( resource -> toFile(resource) ) //
-//                                         .collect( Collectors.toList() ) );
-        webApp.getDependentProjects().addAll( dependencyResources );
-       //get copy of a list of war artifacts
-       Set<Artifact> matchedWarArtifacts = new HashSet<Artifact>();
-
-       //process any overlays and the war type artifacts
-       List<Overlay> overlays = new ArrayList<Overlay>();
-       for (OverlayConfig config:warPluginInfo.getMavenWarOverlayConfigs())
-       {
-           //overlays can be individually skipped
-           if (config.isSkip())
-               continue;
-
-           //an empty overlay refers to the current project - important for ordering
-           if (config.isCurrentProject())
-           {
-               Overlay overlay = new Overlay(config, null);
-               overlays.add(overlay);
-               continue;
-           }
-
-           //if a war matches an overlay config
-           Artifact a = getArtifactForOverlay(config, getWarArtifacts());
-           if (a != null)
-           {
-               matchedWarArtifacts.add(a);
-               SelectiveJarResource r = new SelectiveJarResource(new URL("jar:"+Resource.toURL(a.getFile()).toString()+"!/"));
-               r.setIncludes(config.getIncludes());
-               r.setExcludes(config.getExcludes());
-               Overlay overlay = new Overlay(config, r);
-               overlays.add(overlay);
-           }
-       }
->>>>>>> 650bc4bf
+       webApp.getDependentProjects().addAll( dependencyResources );
 
        //if we have not already set web.xml location, need to set one up
        if (webApp.getDescriptor() == null)
@@ -614,6 +575,8 @@
             {
                 continue;
             }
+            
+            //check if this dependency is in the reactor
             if (getProjectReferences( artifact, project )!=null)
             {
                 continue;
@@ -912,6 +875,22 @@
             props.put("testClasses.dir", webApp.getTestClasses().getAbsolutePath());
         }
 
+
+        //project dependencies in reactor
+        if ( !webApp.getClassPathFiles().isEmpty() )
+        {
+            StringBuilder stringBuilder = new StringBuilder(); 
+            for ( File dependency : webApp.getClassPathFiles() )
+            {
+                if (dependency.isDirectory())
+                {   
+                    stringBuilder.append( dependency.getCanonicalPath() ).append( '|' );
+                }
+            }
+            props.put( "projects.classes.dir", stringBuilder.toString() );
+        }
+
+
         //web-inf lib
         List<File> deps = webApp.getWebInfLib();
         StringBuffer strbuff = new StringBuffer();
